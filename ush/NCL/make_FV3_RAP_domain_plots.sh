#!/bin/sh -l
#==========================================================================
# Description: This script runs plot_fields.ncl and sets all of the command-
#              line arguments.  There are 6 examples.  The default plot is at
#              the bottom on this file and plots FV3 output on a subregion over
#              CONUS with an outline of the RAP boundary.  Parameters that should
#              be modified by the user at the top of this script are:
#
#                 base_name         # Root name of the FV3 netcdf output file
#                                   # .tile[n].nc will be appended in the ncl script
#                 grid_dir          # The location of your input file
#                 fields            # A field to plot from base_name
#                 nlev              # A vertical level for (time,x,y,x) fields
#                 fcst_index        # A time index to plot
#
#              There is more documentation at the top of plot_fields.ncl and
#              in the README file.
#
# Usage: ./make_FV3_RAP_domain_plots.sh
#==========================================================================

set -eux

module load intel
module load ncl/6.4.0

RES="96"
#RES="384"

CRES="C${RES}"

#base_name="atmos_4xdaily"         # Base name of the FV3 output file, .tile[n].nc will be appended
#fields='"u1000", "v1000"'         # Fields to plot
base_name="nggps2d"         # Base name of the FV3 output file, .tile[n].nc will be appended
fields='"PWATclm", "HGTsfc"'         # Fields to plot
nlev="50"                         # Vertical index to plot for 3D fields
<<<<<<< HEAD
fcst_index="1,2"                    # Time index '2' or indices '1, 2' of forecast to plot or '"all"'
#fcst_index='"all"'                    # Time index '2' or indices '1, 2' of forecast to plot or '"all"'
#grid_dir="/scratch3/BMC/det/beck/FV3-CAM/work.C384r0p7n3_regional_RAP/INPUT"
#grid_dir="/scratch3/BMC/fim/Gerard.Ketefian/regional_FV3_EMC_visit_20180509/work_FV3_regional_C96_2018032900/INPUT"
#grid_dir="/scratch3/BMC/fim/Julie.Schramm/regional_FV3_EMC_visit_20180509/work_FV3_regional_C96_2018032900/INPUT"
grid_dir="/scratch4/BMC/gmtb/Julie.Schramm/C96fv3gfs2016092900/INPUT"
=======
#fcst_index='1, 2'                    # Time index '2' or indices '1, 2' of forecast to plot or '"all"'
fcst_index='"all"'                    # Time index '2' or indices '1, 2' of forecast to plot or '"all"'
#grid_dir="/scratch3/BMC/det/beck/FV3-CAM/work.C384r0p7n3_regional_RAP/INPUT"
#grid_dir="/scratch3/BMC/fim/Gerard.Ketefian/regional_FV3_EMC_visit_20180509/work_FV3_regional_C96_2018032900/INPUT"
grid_dir="/scratch3/BMC/fim/Julie.Schramm/regional_FV3_EMC_visit_20180509/work_FV3_regional_C96_2018032900/INPUT"
#grid_dir="/scratch4/BMC/gmtb/Julie.Schramm/C96fv3gfs2016092900/INPUT"
>>>>>>> dc5f9e0f
#grid_dir="/scratch3/BMC/fim/Gerard.Ketefian/regional_FV3_EMC_visit_20180509/work_FV3_regional_C96_2018032900/INPUT"

#RAP_grid_fn="/scratch3/BMC/fim/Gerard.Ketefian/regional_FV3_EMC_visit_20180509/geo_em.d01.nc"
RAP_grid_fn="/scratch3/BMC/fim/Gerard.Ketefian/regional_FV3_EMC_visit_20180509/geo_em.d01.RAP.nc"

if [ 1 = 1 ]; then
#
# Show FV3 global domain (tiles 1-6) on a global cylindrical projection.
#
ncl -n plot_fields.ncl \
  grid_dir=\"$grid_dir\" \
  base_name=\"$base_name\" \
  fields=\(\/"$fields"/\) \
  nlev=${nlev} \
<<<<<<< HEAD
  fcst_index=\(/${fcst_index}/\) \
=======
  fcst_index=${fcst_index} \
>>>>>>> dc5f9e0f
  res=${RES} \
  tile_inds=\(/1,2,3,4,5,6/\) \
  draw_tile_bdy=True \
  draw_tile_grid=False \
  draw_RAP_domain=False \
  RAP_grid_fn=\"$RAP_grid_fn\" \
  draw_RAP_bdy=False \
  draw_RAP_grid=False \
  map_proj=\"cyln\" \
  graphics_type=\"png\"
#
<<<<<<< HEAD
#  tile_inds=\(/4/\) \
=======
>>>>>>> dc5f9e0f
fi

if [ 0 = 1 ]; then
#
# Show FV3 regional domain (tile 7) and the original RAP domain outline
# on a global cylindrical projection.
#
ncl -n plot_fields.ncl \
  grid_dir=\"$grid_dir\" \
  base_name=\"$base_name\" \
  'fields=(/"u1000", "v1000"/)' \
  nlev=${nlev} \
  fcst_index=${fcst_index} \
  res=${RES} \
  tile_inds=\(/7/\) \
  draw_tile_bdy=True \
  draw_tile_grid=False \
  draw_RAP_domain=True \
  RAP_grid_fn=\"$RAP_grid_fn\" \
  draw_RAP_bdy=True \
  draw_RAP_grid=False \
  map_proj=\"cyln\" \
  graphics_type=\"png\"
#
fi

if [ 0 = 1 ]; then
#
# Show FV3 regional domain (tile 7) and the original RAP domain outline
# on a sphere (orthogonal spherical projection).
#
ncl -n plot_fields.ncl \
  grid_dir=\"$grid_dir\" \
  base_name=\"$base_name\" \
  'fields=(/"u1000", "v1000"/)' \
  nlev=${nlev} \
  fcst_index=${fcst_index} \
  res=${RES} \
  tile_inds=\(/7/\) \
  draw_tile_bdy=True \
  draw_tile_grid=False \
  draw_RAP_domain=True \
  RAP_grid_fn=\"$RAP_grid_fn\" \
  draw_RAP_bdy=True \
  draw_RAP_grid=False \
  map_proj=\"ortho\" \
  map_proj_ctr=\(/-105,50/\) \
  graphics_type=\"png\"
#
fi

if [ 0 = 1 ]; then
#
# Show FV3 regional domain (tiles 5,6,7) and the original RAP domain outline
# on a cylindrical projection.
#
ncl -n plot_fields.ncl \
  grid_dir=\"$grid_dir\" \
  base_name=\"$base_name\" \
  'fields=(/"u1000", "v1000"/)' \
  nlev=${nlev} \
  fcst_index=${fcst_index} \
  res=${RES} \
  tile_inds=\(/5,6,7/\) \
  draw_tile_bdy=True \
  draw_tile_grid=True \
  draw_RAP_domain=True \
  RAP_grid_fn=\"$RAP_grid_fn\" \
  draw_RAP_bdy=True \
  draw_RAP_grid=True \
  map_proj=\"cyln\" \
  subreg=\(/-47,-40,15,22/\) \
  graphics_type=\"png\"
#
fi

if [ 0 = 1 ]; then
#
# Show FV3 regional domain (tile 7) and the original RAP domain outline
# on a global cylindrical projection (no subregion).
#
ncl -n plot_fields.ncl \
  grid_dir=\"$grid_dir\" \
  base_name=\"$base_name\" \
  'fields=(/"u1000", "v1000"/)' \
  nlev=${nlev} \
  fcst_index=${fcst_index} \
  res=${RES} \
  tile_inds=\(/7/\) \
  draw_tile_bdy=False \
  draw_tile_grid=False \
  draw_RAP_domain=True \
  RAP_grid_fn=\"$RAP_grid_fn\" \
  draw_RAP_bdy=True \
  draw_RAP_grid=False \
  map_proj=\"cyln\" \
  graphics_type=\"png\"
#

fi

if [ 0 = 1 ]; then
#
# Show FV3 regional domain (tile 7) and the original RAP domain outline
# on a global cylindrical projection (no subregion). Drawing tile boundary
# and grid makes a black tile 7 over CONUS.
#
ncl -n plot_fields.ncl \
  grid_dir=\"$grid_dir\" \
  base_name=\"$base_name\" \
  'fields=(/"u1000", "v1000"/)' \
  nlev=${nlev} \
  fcst_index=${fcst_index} \
  res=${RES} \
  tile_inds=\(/7/\) \
  draw_tile_bdy=True \
  draw_tile_grid=True \
  draw_RAP_domain=False \
  RAP_grid_fn=\"$RAP_grid_fn\" \
  draw_RAP_bdy=True \
  draw_RAP_grid=False \
  map_proj=\"cyln\" \
  graphics_type=\"png\"
#  subreg=\(/-47,-40,15,22/\) \
#  tile_inds=\(/1,2,3,4,5,6/\) \
#  subreg=\(/-120,-70,20,70/\) \
#  subreg=\(/-150,-40,0,70/\) \
#  subreg=\(/-120,-70,20,70/\) \
#

fi

<<<<<<< HEAD
if [ 0 = 1 ]; then
#
# Show FV3 regional domain (tile 7) and the original RAP domain outline
# on a subregional cylindrical projection centered over CONUS.
=======
if [ 1 = 1 ]; then
>>>>>>> dc5f9e0f
#
# Show FV3 regional domain (tile 7) and the original RAP domain outline
# on a subregional cylindrical projection centered over CONUS.
#
ncl -n plot_fields.ncl \
  grid_dir=\"$grid_dir\" \
  base_name=\"$base_name\" \
  fields=\(\/"$fields"/\) \
  nlev=${nlev} \
  fcst_index=\(\/"$fcst_index"/\) \
  res=${RES} \
  tile_inds=\(/7/\) \
  draw_tile_bdy=True \
  draw_tile_grid=False \
  draw_RAP_domain=False \
  RAP_grid_fn=\"$RAP_grid_fn\" \
  draw_RAP_bdy=True \
  draw_RAP_grid=False \
  map_proj=\"cyln\" \
  subreg=\(/-135,-60,10,60/\) \
  graphics_type=\"png\"
#  subreg=\(/-47,-40,15,22/\) \
#  tile_inds=\(/1,2,3,4,5,6/\) \
#  subreg=\(/-120,-70,20,70/\) \
#  subreg=\(/-150,-40,0,70/\) \
#  subreg=\(/-120,-70,20,70/\) \
#

fi<|MERGE_RESOLUTION|>--- conflicted
+++ resolved
@@ -34,21 +34,12 @@
 base_name="nggps2d"         # Base name of the FV3 output file, .tile[n].nc will be appended
 fields='"PWATclm", "HGTsfc"'         # Fields to plot
 nlev="50"                         # Vertical index to plot for 3D fields
-<<<<<<< HEAD
 fcst_index="1,2"                    # Time index '2' or indices '1, 2' of forecast to plot or '"all"'
 #fcst_index='"all"'                    # Time index '2' or indices '1, 2' of forecast to plot or '"all"'
 #grid_dir="/scratch3/BMC/det/beck/FV3-CAM/work.C384r0p7n3_regional_RAP/INPUT"
 #grid_dir="/scratch3/BMC/fim/Gerard.Ketefian/regional_FV3_EMC_visit_20180509/work_FV3_regional_C96_2018032900/INPUT"
 #grid_dir="/scratch3/BMC/fim/Julie.Schramm/regional_FV3_EMC_visit_20180509/work_FV3_regional_C96_2018032900/INPUT"
 grid_dir="/scratch4/BMC/gmtb/Julie.Schramm/C96fv3gfs2016092900/INPUT"
-=======
-#fcst_index='1, 2'                    # Time index '2' or indices '1, 2' of forecast to plot or '"all"'
-fcst_index='"all"'                    # Time index '2' or indices '1, 2' of forecast to plot or '"all"'
-#grid_dir="/scratch3/BMC/det/beck/FV3-CAM/work.C384r0p7n3_regional_RAP/INPUT"
-#grid_dir="/scratch3/BMC/fim/Gerard.Ketefian/regional_FV3_EMC_visit_20180509/work_FV3_regional_C96_2018032900/INPUT"
-grid_dir="/scratch3/BMC/fim/Julie.Schramm/regional_FV3_EMC_visit_20180509/work_FV3_regional_C96_2018032900/INPUT"
-#grid_dir="/scratch4/BMC/gmtb/Julie.Schramm/C96fv3gfs2016092900/INPUT"
->>>>>>> dc5f9e0f
 #grid_dir="/scratch3/BMC/fim/Gerard.Ketefian/regional_FV3_EMC_visit_20180509/work_FV3_regional_C96_2018032900/INPUT"
 
 #RAP_grid_fn="/scratch3/BMC/fim/Gerard.Ketefian/regional_FV3_EMC_visit_20180509/geo_em.d01.nc"
@@ -63,11 +54,7 @@
   base_name=\"$base_name\" \
   fields=\(\/"$fields"/\) \
   nlev=${nlev} \
-<<<<<<< HEAD
   fcst_index=\(/${fcst_index}/\) \
-=======
-  fcst_index=${fcst_index} \
->>>>>>> dc5f9e0f
   res=${RES} \
   tile_inds=\(/1,2,3,4,5,6/\) \
   draw_tile_bdy=True \
@@ -79,10 +66,7 @@
   map_proj=\"cyln\" \
   graphics_type=\"png\"
 #
-<<<<<<< HEAD
 #  tile_inds=\(/4/\) \
-=======
->>>>>>> dc5f9e0f
 fi
 
 if [ 0 = 1 ]; then
@@ -215,14 +199,10 @@
 
 fi
 
-<<<<<<< HEAD
 if [ 0 = 1 ]; then
 #
 # Show FV3 regional domain (tile 7) and the original RAP domain outline
 # on a subregional cylindrical projection centered over CONUS.
-=======
-if [ 1 = 1 ]; then
->>>>>>> dc5f9e0f
 #
 # Show FV3 regional domain (tile 7) and the original RAP domain outline
 # on a subregional cylindrical projection centered over CONUS.
