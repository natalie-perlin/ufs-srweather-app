--- conflicted
+++ resolved
@@ -228,7 +228,6 @@
 #CCPP_suite="GFS"
 #
 #-----------------------------------------------------------------------
-<<<<<<< HEAD
 #
 # Set grid_gen_method.  This variable specifies the method to use to ge-
 # nerate a regional grid in the horizontal.  The values that grid_gen_-
@@ -292,8 +291,6 @@
 
 #
 #-----------------------------------------------------------------------
-=======
->>>>>>> 7503bf61
 #
 # Set predef_domain.  This variable specifies a predefined (regional)
 # domain, as follows:
@@ -423,9 +420,9 @@
 # one cell on its parent tile (tile 6).
 #
 # dt_atmos:
-# Dynamics time step in model_configure.  This value is in turn used to 
-# set the physics time step in combination with k_split and n_split,
-# defined in input.nml
+# Time step for the largest atmosphere model loop, corresponding to the
+# frequency with which the top level routine in the dynamics is called 
+# as well as the frequency with which the physics is called.
 #
 #-----------------------------------------------------------------------
 #
